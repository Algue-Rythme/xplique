--- conflicted
+++ resolved
@@ -238,8 +238,11 @@
                                                     self.targets, self.batch_size)
             scores.append(predictions)
 
-<<<<<<< HEAD
-        auc = np.trapz(np.mean(scores, -1), steps / self.nb_features)
+        #auc = np.trapz(np.mean(scores, -1), steps / self.nb_features)
+        # compute auc using trapezoidal rule (the steps are equally reparted)
+        avg_scores = np.mean(scores, -1)
+        auc = np.mean(avg_scores[:-1] + avg_scores[1:]) * 0.5
+
         return auc,scores
 
     def evaluateX(self,
@@ -323,11 +326,6 @@
             print(np.mean(scores, -1))
             print(steps,self.nb_features)
             auc = np.trapz(np.mean(scores, -1), steps / self.nb_features)
-=======
-        # compute auc using trapezoidal rule (the steps are equally reparted)
-        avg_scores = np.mean(scores, -1)
-        auc = np.mean(avg_scores[:-1] + avg_scores[1:]) * 0.5
->>>>>>> 310abb5e
 
         return auc
 
